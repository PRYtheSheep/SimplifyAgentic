--- conflicted
+++ resolved
@@ -438,50 +438,6 @@
         selected.sort(key=lambda x: x[0])
         
         return selected[:max_frames]
-<<<<<<< HEAD
-=======
-    
-    async def analyse_media(self, media_path: str) -> Dict[str, Any]:
-        """
-        Main analysis function that uses Bedrock to coordinate media analysis
-        """
-        try:
-            if not os.path.exists(media_path):
-                raise FileNotFoundError(f"Media file not found: {media_path}")
-            
-            # Let LLM determine media type - don't hardcode it
-            query = f"""
-                Analyze this media file for authenticity: {media_path}
-                
-                Please examine the file and determine what type of media it is (video, audio, image, or text),
-                then follow the appropriate analysis workflow.
-            """
-
-            messages = [{"role": "user", "content": [{"text": query}]}]
-
-            converse_api_params = {
-                "modelId": self.model_id,
-                "system": [{"text": self.system_prompt}],
-                "messages": messages,
-                "inferenceConfig": {
-                    "temperature": 0.1,
-                    "maxTokens": 1000
-                },
-                "toolConfig": self.tools,
-            }
-
-            try:
-                response = self.bedrock_client.converse(**converse_api_params)
-                final_result = await self._execute_tools_and_continue(response, media_path)
-                return final_result
-            except ClientError as e:
-                logger.error(f"Bedrock converse call failed: {e}")
-                raise RuntimeError(f"Analysis failed: {e}")
-
-        except Exception as e:
-            logger.error(f"Error analyzing media: {e}")
-            raise
->>>>>>> 44a9938e
 
     def _parse_tool_response(self, response: Dict) -> Dict[str, Any]:
         """Parse tool responses from Bedrock output"""
@@ -722,14 +678,8 @@
 async def example_usage():
     """Example of how to use the orchestrator"""
     try:
-<<<<<<< HEAD
         # Get claude to extract context from user by repeatedly prompting user
         pass
-=======
-        tool_use = await orchestrator.analyse_media(EXAMPLE_VIDEO_PATH)
-        logger.info(f"Output tool use: {tool_use}")
-
->>>>>>> 44a9938e
         
     except Exception as e:
         print(f"Error: {e}")

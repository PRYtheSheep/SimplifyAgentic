import boto3
import json
import os
import tempfile
from typing import List, Tuple, Dict, Any, Optional
from datetime import datetime
from pathlib import Path
import logging
from botocore.exceptions import ClientError
from dotenv import load_dotenv
import ffmpeg
import cv2
import numpy as np
import asyncio
<<<<<<< HEAD
from text_analyser import TextAnalyzer
# import whisper
=======
import whisper
import torch

from Text_agent import analyse_text
>>>>>>> ef2126dd

from globals import *

# Torch and cuda avalibility
print(torch.__version__)
print(torch.version.cuda)

# Load environment variables
load_dotenv()

# Configure logging
logging.basicConfig(level=logging.INFO)
logger = logging.getLogger(__name__)

# AWS Configuration
session = boto3.Session()
region = os.getenv("REGION", DEFAULT_REGION)
model_id = os.getenv("MODEL_ID", DEFAULT_MODEL)

print(f'Using modelId: {model_id}')
print('Using region: ', region)

bedrock_client = boto3.client(
    service_name='bedrock-runtime',
    region_name=region,
    aws_access_key_id=os.getenv("AWS_ACCESS_KEY_ID"),
    aws_secret_access_key=os.getenv("AWS_SECRET_ACCESS_KEY")
)

class MediaAnalysisOrchestrator:
    """
    Orchestrator bot that analyzes media files for AI-generated/fake content.
    Uses AWS Bedrock for LLM capabilities and coordinates specialized analysis.
    """
    
    def __init__(self):
        self.bedrock_client = bedrock_client
        self.model_id = model_id
        
        # Define tools for the orchestrator
        self.tools = {
            "tools": [
                {
                    "toolSpec": {
                        "name": "extract_audio_and_frames",
                        "description": "Extract audio as MP3 and representative frames from a video file",
                        "inputSchema": {
                            "json": {
                                "type": "object",
                                "properties": {
                                    "video_path": {
                                        "type": "string",
                                        "description": "Path to the input video file (.mp4)"
                                    },
                                    "frames_count": {
                                        "type": "integer",
                                        "description": "Number of representative frames to extract (default: 5)",
                                        "default": 5,
                                        "minimum": 1,
                                        "maximum": 20
                                    }
                                },
                                "required": ["video_path"]
                            }
                        }
                    }
                },
                {
                    "toolSpec": {
                        "name": "analyze_audio",
                        "description": "Transcribe audio file to text",
                        "inputSchema": {
                            "json": {
                                "type": "object",
                                "properties": {
                                    "audio_path": {
                                        "type": "string",
                                        "description": "Path to the audio file to analyze"
                                    }
                                },
                                "required": ["audio_path"]
                            }
                        }
                    }
                },
                {
                    "toolSpec": {
                        "name": "analyze_image",
                        "description": "Analyze image file for AI-generated or fake characteristics",
                        "inputSchema": {
                            "json": {
                                "type": "object",
                                "properties": {
                                    "image_path": {
                                        "type": "string",
                                        "description": "Path to the image file to analyze"
                                    }
                                },
                                "required": ["image_path"]
                            }
                        }
                    }
                },
                {
                    "toolSpec": {
                        "name": "analyze_text",
                        "description": "Analyze text content for fake news or AI-generated characteristics",
                        "inputSchema": {
                            "json": {
                                "type": "object",
                                "properties": {
                                    "text_content": {
                                        "type": "string",
                                        "description": "Text content to analyze"
                                    }
                                },
                                "required": ["text_content"]
                            }
                        }
                    }
                },
                {
                    "toolSpec": {
                        "name": "report_final_assessment",
                        "description": "Report final assessment of media authenticity",
                        "inputSchema": {
                            "json": {
                                "type": "object",
                                "properties": {
                                    "fake_score_0_100": {
                                        "type": "integer",
                                        "description": "0 = definitely genuine, 100 = definitely fake",
                                        "minimum": 0,
                                        "maximum": 100
                                    },
                                    "confidence_0_100": {
                                        "type": "integer",
                                        "description": "Confidence in the assessment",
                                        "minimum": 0,
                                        "maximum": 100
                                    },
                                    "decision": {
                                        "type": "string",
                                        "enum": ["Likely genuine", "Uncertain", "Likely fake"],
                                        "description": "Overall categorical judgment"
                                    },
                                    "evidence": {
                                        "type": "array",
                                        "description": "Evidence supporting the assessment",
                                        "items": {
                                            "type": "object",
                                            "properties": {
                                                "component": {"type": "string", "description": "Audio/Image/Text component"},
                                                "finding": {"type": "string", "description": "What was found"},
                                                "confidence": {"type": "integer", "description": "Confidence in this finding"}
                                            }
                                        }
                                    },
                                    "notes": {
                                        "type": "string",
                                        "description": "Additional remarks about the assessment"
                                    }
                                },
                                "required": ["fake_score_0_100", "confidence_0_100", "decision", "evidence"]
                            }
                        }
                    }
                }
            ]
        }

        self.system_prompt = """
        You are a media authenticity analysis orchestrator. Your role is to analyze media files and determine if they are AI-generated or fake news.

        <workflow>
        <step1>Receive media files (videos, images, or text)</step1>

        <step2>Decompose media into appropriate components:</step2>
        <decision_tree>
        <case type="video">
            <action>Use extract_audio_and_frames tool first</action>
            <substeps>
                <substep>Extract audio component from video</substep>
                <substep>Extract representative frames from video</substep>
            </substeps>
        </case>
        <case type="image">
            <action>Proceed directly to image analysis</action>
        </case>
        <case type="text">
            <action>Proceed directly to text analysis</action>
        </case>
        </decision_tree>

        <step3>Coordinate analysis of each component using specialized tools:</step3>
        <analysis_plan>
        <if case="video">
            <component type="audio">
                <tool>analyze_audio</tool>
                <input>Extracted audio file from extract_audio_and_frames</input>
            </component>
            <component type="frames">
                <tool>analyze_image</tool>
                <input>Each extracted frame file from extract_audio_and_frames</input>
            </component>
        </if>
        <if case="image">
            <component type="image">
                <tool>analyze_image</tool>
                <input>Original image file</input>
            </component>
        </if>
        <if case="text">
            <component type="text">
                <tool>analyze_text</tool>
                <input>Text content</input>
            </component>
        </if>
        </analysis_plan>

        <step4>Synthesize results into final authenticity assessment:</step4>
        <final_step>
            <tool>report_final_assessment</tool>
            <requirements>
                <requirement>fake_score_0_100 (0=genuine, 100=fake)</requirement>
                <requirement>confidence_0_100</requirement>
                <requirement>decision (Likely genuine/Uncertain/Likely fake)</requirement>
                <requirement>evidence array with findings from all analyses</requirement>
            </requirements>
        </final_step>
        </workflow>

        <rules>
        <rule>Only use tools that are necessary for the specific media type</rule>
        <rule>For videos, you MUST call extract_audio_and_frames first before any analysis</rule>
        <rule>Always provide a comprehensive final assessment using report_final_assessment</rule>
        <rule>If any component analysis fails or returns low confidence, reflect this in the final assessment</rule>
        <rule>Consider all available evidence when making the final determination</rule>
        </rules>

        <output_format>
        <final_output>Must use report_final_assessment tool with all required parameters</final_output>
        <evidence_format>Include specific findings from each analysis component</evidence_format>
        </output_format>
        """

    async def extract_audio_and_frames(self, video_path: str, frames_count: int = 5) -> Tuple[str, List[str]]:
        """
        Extract audio as MP3 and representative frames from a video file.
        Returns tuple of (audio_path, list_of_frame_paths)
        """
        # Validate input
        if not os.path.exists(video_path):
            raise FileNotFoundError(f"Video file not found: {video_path}")
        
        if frames_count <= 0:
            raise ValueError("frames_count must be positive")
        
        # Ensure output directory exists
        output_dir = Path(OUTPUT_PATH)
        output_dir.mkdir(parents=True, exist_ok=True)

        logger.info(f"Output directory: {output_dir}")
        logger.info(f"Video path: {video_path}")
        # Extract audio
        audio_path = str(output_dir / "extracted_audio.mp3")
        try:
            (
                ffmpeg
                .input(video_path)
                .output(audio_path, acodec='libmp3lame', audio_bitrate='192k')
                .overwrite_output()
                .run(quiet=True, capture_stdout=True, capture_stderr=True)
            )
        except ffmpeg.Error as e:
            logger.error(f"FFmpeg error during audio extraction: {e.stderr.decode()}")
            raise RuntimeError(f"Audio extraction failed: {e.stderr.decode()}")
        
        # Extract representative frames
        logger.info(f"Extracting frames")
        frame_paths = await self._extract_representative_frames(video_path, output_dir, frames_count)
        
        return audio_path, frame_paths

    async def _extract_representative_frames(self, video_path: str, output_dir: Path, frames_count: int) -> List[str]:
        """Extract representative frames from video using smart sampling and color change detection"""
        frame_paths = []
        
        # Apply global frame limit
        frames_count = min(frames_count, MAX_FRAMES_LIMIT)
        logger.info(f"Extracting up to {frames_count} frames (global limit: {MAX_FRAMES_LIMIT})")
        
        try:
            cap = cv2.VideoCapture(video_path)
            if not cap.isOpened():
                raise RuntimeError("Could not open video file")
            
            # Get video properties
            fps = cap.get(cv2.CAP_PROP_FPS)
            total_frames = int(cap.get(cv2.CAP_PROP_FRAME_COUNT))
            duration = total_frames / fps if fps > 0 else 0
            
            # Use provided FPS or default to 60 if unavailable
            if fps <= 0:
                fps = 60
                logger.warning(f"FPS not available, assuming {fps} FPS")
            
            logger.info(f"Video properties: FPS={fps}, Total frames={total_frames}, Duration={duration:.2f}s")
            
            # Calculate sampling interval (every 0.5 seconds)
            frames_per_half_second = max(1, int(fps * 0.5))
            logger.info(f"Sampling every {frames_per_half_second} frames (~0.5 seconds)")
            
            # Extract frames with smart sampling and color change detection
            previous_frame = None
            color_change_scores = []
            sampled_frames = []
            
            frame_idx = 0
            while frame_idx < total_frames:
                cap.set(cv2.CAP_PROP_POS_FRAMES, frame_idx)
                ret, frame = cap.read()
                
                if not ret:
                    break
                
                # Calculate color change score compared to previous frame
                current_score = 0
                if previous_frame is not None:
                    # Convert to HSV for better color difference detection
                    current_hsv = cv2.cvtColor(frame, cv2.COLOR_BGR2HSV)
                    previous_hsv = cv2.cvtColor(previous_frame, cv2.COLOR_BGR2HSV)
                    
                    # Calculate mean color difference in HSV space
                    color_diff = np.mean(np.abs(current_hsv.astype(np.float32) - previous_hsv.astype(np.float32)))
                    current_score = color_diff
                
                color_change_scores.append((frame_idx, current_score, frame))
                previous_frame = frame.copy()
                
                # Move to next sampling point
                frame_idx += frames_per_half_second
            
            cap.release()
            
            if not color_change_scores:
                raise RuntimeError("No frames could be extracted from the video")
            
            # Sort frames by color change score (most significant changes first)
            color_change_scores.sort(key=lambda x: x[1], reverse=True)
            
            # Select top frames with most significant color changes, but ensure temporal distribution
            selected_frames = self._select_diverse_frames(color_change_scores, frames_count, total_frames)
            
            # Save selected frames
            for i, (frame_idx, score, frame) in enumerate(selected_frames):
                frame_path = str(output_dir / f"frame_{i:03d}_idx{frame_idx}_score{score:.2f}.jpg")
                cv2.imwrite(frame_path, frame)
                frame_paths.append(frame_path)
                logger.info(f"Saved frame {i}: index={frame_idx}, color_change_score={score:.2f}")
            
            return frame_paths
            
        except Exception as e:
            logger.error(f"Error extracting frames: {e}")
            raise

    def _select_diverse_frames(self, scored_frames: List[Tuple[int, float, np.ndarray]], 
                            max_frames: int, total_frames: int) -> List[Tuple[int, float, np.ndarray]]:
        """Select frames that are both visually significant and temporally diverse"""
        selected = []
        
        # Divide video into temporal segments
        num_segments = min(max_frames, len(scored_frames))
        segment_size = total_frames / num_segments if total_frames > 0 else 1
        
        # For each segment, pick the frame with highest color change score
        for segment in range(num_segments):
            segment_start = segment * segment_size
            segment_end = (segment + 1) * segment_size
            
            # Find frames in this temporal segment
            segment_frames = [
                (idx, score, frame) for idx, score, frame in scored_frames
                if segment_start <= idx < segment_end
            ]
            
            if segment_frames:
                # Pick the frame with highest color change score in this segment
                best_frame = max(segment_frames, key=lambda x: x[1])
                selected.append(best_frame)
            else:
                # If no frames in segment, pick the highest scored frame overall
                if scored_frames and len(selected) < max_frames:
                    remaining_frames = [f for f in scored_frames if f not in selected]
                    if remaining_frames:
                        best_remaining = max(remaining_frames, key=lambda x: x[1])
                        selected.append(best_remaining)
        
        # If we still need more frames, add the next highest scored ones
        if len(selected) < max_frames:
            remaining = [f for f in scored_frames if f not in selected]
            remaining.sort(key=lambda x: x[1], reverse=True)
            selected.extend(remaining[:max_frames - len(selected)])
        
        # Sort selected frames by temporal order for better organization
        selected.sort(key=lambda x: x[0])
        
        return selected[:max_frames]
    
    async def analyze_media(self, media_path: str, media_type: str) -> Dict[str, Any]:
        """
        Main analysis function that uses Bedrock to coordinate media analysis
        """
        try:
            if not os.path.exists(media_path):
                raise FileNotFoundError(f"Media file not found: {media_path}")
            
            # Prepare query for Bedrock
            query = f"""
            Analyze this {media_type} file for authenticity: {media_path}
            
            Please:
            1. If it's a video, extract audio and frames first
            2. Analyze each component using the appropriate tools
            3. Provide a comprehensive final assessment
            
            Media type: {media_type}
            File path: {media_path}
            """

            messages = [{"role": "user", "content": [{"text": query}]}]

            converse_api_params = {
                "modelId": self.model_id,
                "system": [{"text": self.system_prompt}],
                "messages": messages,
                "inferenceConfig": {
                    "temperature": 0.1,
                    "maxTokens": 1000
                },
                "toolConfig": self.tools,
            }

            try:
                response = self.bedrock_client.converse(**converse_api_params)
                return self._parse_tool_response(response)
            except ClientError as e:
                logger.error(f"Bedrock converse call failed: {e}")
                raise RuntimeError(f"Analysis failed: {e}")

        except Exception as e:
            logger.error(f"Error analyzing media: {e}")
            raise

    def _parse_tool_response(self, response: Dict) -> Dict[str, Any]:
        """Parse tool responses from Bedrock output"""
        try:
            content_blocks = response["output"]["message"]["content"]
            tool_results = {}
            
            for block in content_blocks:
                if "toolUse" in block:
                    tool_use = block["toolUse"]
                    tool_name = tool_use.get("name")
                    tool_input = tool_use.get("input", {})
                    
                    if tool_name == "report_final_assessment":
                        tool_results["final_assessment"] = tool_input
                    else:
                        tool_results[tool_name] = tool_input
            
            return tool_results
            
        except KeyError:
            raise RuntimeError(f"Unexpected response shape: {json.dumps(response, indent=2)}")

    # Placeholder implementations for analysis tools
    async def analyze_audio(self, audio_path: str) -> Dict[str, Any]:
        logger.info(f"Audio analysis requested for: {audio_path}")
        model = whisper.load_model("medium")
        result = model.transcribe(audio_path)
        return {
            "transcript": result["text"],
            "status": "analysis_complete"
        }

    async def analyze_image(self, image_path: str) -> Dict[str, Any]:
        """Placeholder for image analysis"""
        logger.info(f"Image analysis requested for: {image_path}")
        return {
            "fake_score": 82,
            "confidence": 88,
            "findings": ["AI-generated artifacts detected", "Inconsistent lighting patterns"],
            "status": "analysis_complete"
        }

    async def analyze_text(self, text_content: str) -> Dict[str, Any]:
<<<<<<< HEAD
        """Analyze text content for AI-generated and fake characteristics using Bedrock"""
        logger.info(f"Text analysis requested for: {text_content[:100]}...")
        
        try:
            # Initialize text analyzer
            text_analyzer = TextAnalyzer(self.bedrock_client, self.model_id)
            
            # Perform comprehensive text analysis
            analysis_result = await text_analyzer.analyze_text(text_content)
            
            logger.info(f"Text analysis completed: AI score={analysis_result.get('ai_score', 'N/A')}, "
                    f"Fake score={analysis_result.get('fake_score', 'N/A')}")
            
            return analysis_result
            
        except Exception as e:
            logger.error(f"Text analysis failed: {e}")
            return {
                "ai_score": 50,
                "fake_score": 50,
                "confidence": 0,
                "ai_evidence": [f"Analysis error: {str(e)}"],
                "fake_evidence": [f"Analysis error: {str(e)}"],
                "status": "analysis_failed",
                "error": str(e)
            }
=======
        """Placeholder for text analysis"""
        
        logger.info(f"Text analysis requested for: {text_content[:100]}...")
        verified_evidence = analyse_text(text_content)
        return {
            "fake_score": 65,
            "confidence": 80,
            "findings": ["Sensational language detected", "Lack of specific details"],
            "status": "analysis_complete"
        }
>>>>>>> ef2126dd

# Initialize the orchestrator
orchestrator = MediaAnalysisOrchestrator()

# Example usage
async def example_usage():
    """Example of how to use the orchestrator"""
    try:
        # # Analyze a video file using Bedrock orchestration
        # result = await orchestrator.analyze_media(
        #     media_path=EXAMPLE_VIDEO_PATH,
        #     media_type="video"
        # )
        # print("Analysis result:", json.dumps(result, indent=2))
        
        # Extract audio and frames to preset paths
        audio_path, frame_paths = await orchestrator.extract_audio_and_frames(
            video_path=EXAMPLE_VIDEO_PATH,
            frames_count=3
        )
        print(f"Extracted audio: {audio_path}")
        print(f"Extracted frames: {frame_paths}")

        audio_analyser_output = await orchestrator.analyze_audio(audio_path=audio_path)
        print(audio_analyser_output["transcript"])
        
    except Exception as e:
        print(f"Error: {e}")

if __name__ == "__main__":
    # Run example
    asyncio.run(example_usage())<|MERGE_RESOLUTION|>--- conflicted
+++ resolved
@@ -12,15 +12,8 @@
 import cv2
 import numpy as np
 import asyncio
-<<<<<<< HEAD
 from text_analyser import TextAnalyzer
 # import whisper
-=======
-import whisper
-import torch
-
-from Text_agent import analyse_text
->>>>>>> ef2126dd
 
 from globals import *
 
@@ -519,7 +512,6 @@
         }
 
     async def analyze_text(self, text_content: str) -> Dict[str, Any]:
-<<<<<<< HEAD
         """Analyze text content for AI-generated and fake characteristics using Bedrock"""
         logger.info(f"Text analysis requested for: {text_content[:100]}...")
         
@@ -546,18 +538,6 @@
                 "status": "analysis_failed",
                 "error": str(e)
             }
-=======
-        """Placeholder for text analysis"""
-        
-        logger.info(f"Text analysis requested for: {text_content[:100]}...")
-        verified_evidence = analyse_text(text_content)
-        return {
-            "fake_score": 65,
-            "confidence": 80,
-            "findings": ["Sensational language detected", "Lack of specific details"],
-            "status": "analysis_complete"
-        }
->>>>>>> ef2126dd
 
 # Initialize the orchestrator
 orchestrator = MediaAnalysisOrchestrator()

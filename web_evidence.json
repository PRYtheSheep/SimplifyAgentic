--- conflicted
+++ resolved
@@ -3,12 +3,6 @@
   "claims": [
     {
       "claim_number": 1,
-<<<<<<< HEAD
-      "claim_text": "The Quantum AI Investment Project has launched on November 11th, 2023.",
-      "summary": "The Quantum AI Investment Project launched in 2025. Singapore government committed nearly S$300 million to quantum technology research. OCBC Group is exploring finance applications of quantum algorithms.",
-      "evidence_snippets": [],
-      "total_sources": 0
-=======
       "claim_text": "The U.S. military carried out massive precision strikes on the three key nuclear facilities in the Iranian regime - Fordow, Netanj, and Esfahan.",
       "summary": "In 2025, U.S. military conducted precision strikes on Iran's nuclear facilities at Fordo, Natanz, and Isfahan. Iran responded with missile and drone attacks on Israeli targets. The strikes significantly escalated tensions between the U.S. and Iran.",
       "evidence_snippets": [
@@ -29,7 +23,6 @@
         }
       ],
       "total_sources": 3
->>>>>>> 98f41124
     },
     {
       "claim_number": 2,
@@ -56,31 +49,13 @@
     },
     {
       "claim_number": 3,
-<<<<<<< HEAD
-      "claim_text": "Earnings from $8,000 are absolutely real.",
-      "summary": "Quantum AI Investment Project earnings are projected to grow significantly due to advancements in quantum computing and AI integration, with notable contributions from OCBC's dedicated research and government funding. OCBC's quantum initiatives aim to enhance Gen AI and revolutionize banking. Earnings are expected to rise as quantum technology matures.",
-=======
       "claim_text": "Iran has been saying \"death to America, death to Israel\" and killing U.S. people and others in the Middle East for 40 years.",
       "summary": "Iran has shown hostility towards the U.S. and Israel, particularly over nuclear facilities. Iran's economy has worsened since the U.S. withdrew from the nuclear deal. Iran's threats and actions have led to increased regional tensions.",
->>>>>>> 98f41124
       "evidence_snippets": [],
       "total_sources": 0
     },
     {
       "claim_number": 4,
-<<<<<<< HEAD
-      "claim_text": "The minimum investment amount has been reduced to $250.",
-      "summary": "The minimum investment for Quantum AI Investment Project is not specified. Singapore has invested over $500 million in AI research since 2019. The government supports tech innovation to enhance competitiveness.",
-      "evidence_snippets": [],
-      "total_sources": 0
-    },
-    {
-      "claim_number": 5,
-      "claim_text": "All payouts are guaranteed by the person introducing the project and their reputation.",
-      "summary": "Quantum AI Investment Project does not offer a payout guarantee. Investors should conduct their own due diligence.",
-      "evidence_snippets": [],
-      "total_sources": 0
-=======
       "claim_text": "The strikes were a spectacular military success carried out by great American patriots and the U.S. military.",
       "summary": "In 2025, the U.S. military launched air strikes against Iran's nuclear facilities Fordo, Natanz, and Isfahan. The operation was a direct action against Iran's nuclear program. President Trump described the strikes as a success.",
       "evidence_snippets": [
@@ -119,7 +94,6 @@
         }
       ],
       "total_sources": 2
->>>>>>> 98f41124
     }
   ]
 }